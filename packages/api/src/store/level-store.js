import level from 'level'
import fs from 'fs-extra'
import { NotFoundError } from './errors'

// default limit value in level is -1 , ref: https://github.com/Level/level#dbcreatereadstreamoptions
const DEFAULT_LIMIT = -1

export default class LevelStore {
  constructor({ dbPath }) {
    if (!dbPath) {
      throw new Error('no database path provided')
    }
    this.ready = (async () => {
      await fs.ensureDir(dbPath)
      await new Promise((resolve, reject) => {
        this.db = level(dbPath, err => {
          if (err) {
            return reject(err)
          }
          resolve()
        })
      })
    })()
  }

  async close() {
    return this.db.close()
  }

  async *listStream(prefix = '', cursor, limit = DEFAULT_LIMIT) {
    // I do not know if this is the right way to do this, but...
    // if we want every key that starts with "endpoint/", what we're
    // really asking for is ">= 'endpoint/'" and '< 'endpoint0',
    // which is the character code one after slash? ¯\_(ツ)_/¯
    let filter = {}
    limit = parseInt(limit)
    if (cursor) {
      const lastCode = prefix.charCodeAt(prefix.length - 1)
      const endKey =
        prefix.slice(0, prefix.length - 1) + String.fromCharCode(lastCode + 1)
      filter = {
        gte: `${prefix}${cursor}`,
        lt: endKey,
        limit,
      }
    } else if (prefix !== '') {
      const lastCode = prefix.charCodeAt(prefix.length - 1)
      const endKey =
        prefix.slice(0, prefix.length - 1) + String.fromCharCode(lastCode + 1)
      filter = {
        gte: prefix,
        lt: endKey,
        limit,
      }
    }

    await this.ready
    for await (const { key, value } of this.db.createReadStream(filter)) {
<<<<<<< HEAD
      yield {[key] : JSON.parse(value)}
=======
      yield { [key]: JSON.parse(value) }
>>>>>>> f68ed490
    }
  }

  async listKeys(prefix = '', cursor, limit = DEFAULT_LIMIT) {
    const listRes = await this.list(prefix, cursor, limit)
    const keys = []
    for (let i = 0; i < listRes.data.length; i++) {
      keys.push(Object.keys(listRes.data[i])[0])
    }

    return [keys, listRes.cursor]
  }

  async list(prefix = '', cursor, limit = DEFAULT_LIMIT) {
    const ret = []
    for await (const val of this.listStream(prefix, cursor, limit)) {
      ret.push(val)
    }
    if (ret.length < 1) {
      return { data: ret, cursor: null }
    }
    return { data: ret, cursor: ret[ret.length - 1].id }
  }

  async get(key) {
    await this.ready
    let res
    try {
      res = await this.db.get(key)
    } catch (err) {
      if (err.name === 'NotFoundError') {
        return null
      }
      throw err
    }
    return JSON.parse(res)
  }

  async create(key, data) {
    await this.ready
    await this.db.put(key, JSON.stringify(data))
  }

  async replace(key, data) {
    await this.ready
    await this.db.put(key, JSON.stringify(data))
  }

  async delete(id) {
    await this.db.del(id)
  }
}<|MERGE_RESOLUTION|>--- conflicted
+++ resolved
@@ -56,11 +56,7 @@
 
     await this.ready
     for await (const { key, value } of this.db.createReadStream(filter)) {
-<<<<<<< HEAD
-      yield {[key] : JSON.parse(value)}
-=======
       yield { [key]: JSON.parse(value) }
->>>>>>> f68ed490
     }
   }
 
